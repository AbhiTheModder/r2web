--- conflicted
+++ resolved
@@ -213,8 +213,8 @@
     >("initializing");
     const [cachedVersions, setCachedVersions] = useState<string[]>([]);
     const [showCachedVersions, setShowCachedVersions] = useState(false);
-<<<<<<< HEAD
-
+    const [dir, setDir] = useState<Directory | null>(null);
+    const [instance, setInstance] = useState<Instance | null>(null);
     // Tabs state
     const [tabs, setTabs] = useState<number[]>([0]);
     const [activeTab, setActiveTab] = useState(0);
@@ -241,10 +241,6 @@
         const ref = tabRefs.current[activeTab]?.current;
         ref?.focus();
     }, [activeTab]);
-=======
-    const [dir, setDir] = useState<Directory | null>(null);
-    const [instance, setInstance] = useState<Instance | null>(null);
->>>>>>> 3ca290ca
 
     async function fetchCachedVersions() {
         const cache = await caches.open("wasm-cache");
@@ -361,9 +357,7 @@
         };
     }, []);
 
-<<<<<<< HEAD
-    
-=======
+
     useEffect(() => {
         if (!wasmerInitialized || !pkg || !terminalRef.current) return;
 
@@ -509,7 +503,6 @@
             term.write("\r\nError: Failed to pipe stderr\r\n");
         });
     }
->>>>>>> 3ca290ca
 
     // Restart the current session by spawning a new Wasm instance running the same binary
     const restartSession = async () => {
@@ -735,7 +728,6 @@
                 `}</style>
                 </div>
             )}
-<<<<<<< HEAD
             {/* Tabs bar */}
             <div style={{
                 display: 'flex', alignItems: 'center', gap: '6px',
@@ -800,7 +792,6 @@
                     borderRadius: "5px",
                 }}
             >
-=======
             <div className="app-root">
                 <div
                     style={{
@@ -812,7 +803,6 @@
                         backgroundColor: "#1e1e1e",
                     }}
                 >
->>>>>>> 3ca290ca
                 {sidebarOpen && (
                     <div
                         style={{ padding: "10px", overflow: "hidden", color: "#ffffff" }}
@@ -1123,7 +1113,6 @@
                         ☰
                     </button>
                 )}
-<<<<<<< HEAD
                 <div style={{ minHeight: "100vh", width: "100%" }}>
                     {tabs.map((id) => {
                         if (!tabRefs.current[id]) tabRefs.current[id] = createRef<R2TabHandle>();
@@ -1135,9 +1124,7 @@
                     {tabs.length === 0 && (
                         <div style={{ color: '#ccc', padding: '1rem' }}>No tabs open</div>
                     )}
-=======
                 <div ref={terminalRef} style={{ height: "100vh", width: "100%" }} />
->>>>>>> 3ca290ca
                 </div>
             </div>
         </>
